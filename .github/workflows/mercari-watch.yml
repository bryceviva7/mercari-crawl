name: mercari-watch
on:
  schedule:
<<<<<<< HEAD
    # - cron: "*/10 * * * *"   # every 10 minutes
=======
    - cron: "*/60 * * * *"   # every 10 minutes
>>>>>>> fb17130d
  workflow_dispatch:

jobs:
  run:
    runs-on: ubuntu-latest
    steps:
      - uses: actions/checkout@v4

      - uses: actions/setup-python@v5
        with:
          python-version: "3.11"

      - name: Install Python deps
        run: |
          python -m pip install --upgrade pip
          pip install playwright requests python-dotenv

      # Let Playwright install the correct OS packages for this runner image
      - name: Install Playwright system deps
        run: python -m playwright install-deps

      # Install both WebKit (preferred) and Chromium (fallback)
      - name: Install Playwright browsers
        run: |
          python -m playwright install webkit
          python -m playwright install chromium

      - name: Run watcher
        env:
          DISCORD_WEBHOOK: ${{ secrets.DISCORD_WEBHOOK }}
          MAX_PRICE: "200"              # set your ceiling
          PLAYWRIGHT_ENGINE: "webkit"   # preferred; script will fall back automatically
          DEBUG: "0"                    # set to "1" once if you want nextdata.json/screenshot
        run: python watcher.py

      # Optional: upload debug artifacts if DEBUG=1
      - name: Upload debug artifacts
        if: always()
        uses: actions/upload-artifact@v4
        with:
          name: mercari-debug
          path: |
            nextdata.json
            search.png<|MERGE_RESOLUTION|>--- conflicted
+++ resolved
@@ -1,11 +1,8 @@
 name: mercari-watch
 on:
   schedule:
-<<<<<<< HEAD
-    # - cron: "*/10 * * * *"   # every 10 minutes
-=======
-    - cron: "*/60 * * * *"   # every 10 minutes
->>>>>>> fb17130d
+    #  - cron: "*/10 * * * *"   # every 10 minutes
+
   workflow_dispatch:
 
 jobs:
